--- conflicted
+++ resolved
@@ -242,7 +242,6 @@
       "sourcePath": "metadata\\authoring\\blueprints\\ui-blocks\\hero-story.xml",
       "compiledPath": "metadata\\compiled\\global\\ui-blocks\\locale\\en-US\\hero-story\\1.0.0\\2.0.0.json"
     },
-<<<<<<< HEAD
     "global::ui-blocks::cta/gradient::-::-::en-US": {
       "key": "global::ui-blocks::cta/gradient::-::-::en-US",
       "kind": "blueprint",
@@ -252,7 +251,14 @@
       "layer": {
         "module": "ui-blocks",
         "route": "cta/gradient",
-=======
+        "tenant": null,
+        "role": null,
+        "variant": null,
+        "locale": "en-US"
+    },
+      "sourcePath": "metadata\\authoring\\blueprints\\ui-blocks\\cta-gradient.xml",
+      "compiledPath": "metadata\\compiled\\global\\ui-blocks\\locale\\en-US\\cta-gradient\\1.0.0\\1.0.0.json"
+    },
     "global::ui-blocks::feature/product-discovery::-::-::en-US": {
       "key": "global::ui-blocks::feature/product-discovery::-::-::en-US",
       "kind": "blueprint",
@@ -262,15 +268,13 @@
       "layer": {
         "module": "ui-blocks",
         "route": "feature/product-discovery",
->>>>>>> cd2d4bee
-        "tenant": null,
-        "role": null,
-        "variant": null,
-        "locale": "en-US"
-      },
-<<<<<<< HEAD
-      "sourcePath": "metadata\\authoring\\blueprints\\ui-blocks\\cta-gradient.xml",
-      "compiledPath": "metadata\\compiled\\global\\ui-blocks\\locale\\en-US\\cta-gradient\\1.0.0\\1.0.0.json"
+        "tenant": null,
+        "role": null,
+        "variant": null,
+        "locale": "en-US"
+      },
+      "sourcePath": "metadata\\\\authoring\\\\blueprints\\\\ui-blocks\\\\feature-product-discovery.xml",
+      "compiledPath": "metadata\\\\compiled\\\\global\\\\ui-blocks\\\\locale\\\\en-US\\\\feature-product-discovery\\\\1.0.0\\\\1.0.0.json"
     },
     "global::ui-blocks::cta/split::-::-::en-US": {
       "key": "global::ui-blocks::cta/split::-::-::en-US",
@@ -281,9 +285,13 @@
       "layer": {
         "module": "ui-blocks",
         "route": "cta/split",
-=======
-      "sourcePath": "metadata\\\\authoring\\\\blueprints\\\\ui-blocks\\\\feature-product-discovery.xml",
-      "compiledPath": "metadata\\\\compiled\\\\global\\\\ui-blocks\\\\locale\\\\en-US\\\\feature-product-discovery\\\\1.0.0\\\\1.0.0.json"
+        "tenant": null,
+        "role": null,
+        "variant": null,
+        "locale": "en-US"
+      },
+      "sourcePath": "metadata\\authoring\\blueprints\\ui-blocks\\cta-split.xml",
+      "compiledPath": "metadata\\compiled\\global\\ui-blocks\\locale\\en-US\\cta-split\\1.0.0\\1.0.0.json"
     },
     "global::ui-blocks::feature/automation-orchestration::-::-::en-US": {
       "key": "global::ui-blocks::feature/automation-orchestration::-::-::en-US",
@@ -294,15 +302,13 @@
       "layer": {
         "module": "ui-blocks",
         "route": "feature/automation-orchestration",
->>>>>>> cd2d4bee
-        "tenant": null,
-        "role": null,
-        "variant": null,
-        "locale": "en-US"
-      },
-<<<<<<< HEAD
-      "sourcePath": "metadata\\authoring\\blueprints\\ui-blocks\\cta-split.xml",
-      "compiledPath": "metadata\\compiled\\global\\ui-blocks\\locale\\en-US\\cta-split\\1.0.0\\1.0.0.json"
+        "tenant": null,
+        "role": null,
+        "variant": null,
+        "locale": "en-US"
+      },
+      "sourcePath": "metadata\\\\authoring\\\\blueprints\\\\ui-blocks\\\\feature-automation-orchestration.xml",
+      "compiledPath": "metadata\\\\compiled\\\\global\\\\ui-blocks\\\\locale\\\\en-US\\\\feature-automation-orchestration\\\\1.0.0\\\\1.0.0.json"
     },
     "global::ui-blocks::cta/minimal::-::-::en-US": {
       "key": "global::ui-blocks::cta/minimal::-::-::en-US",
@@ -313,9 +319,13 @@
       "layer": {
         "module": "ui-blocks",
         "route": "cta/minimal",
-=======
-      "sourcePath": "metadata\\\\authoring\\\\blueprints\\\\ui-blocks\\\\feature-automation-orchestration.xml",
-      "compiledPath": "metadata\\\\compiled\\\\global\\\\ui-blocks\\\\locale\\\\en-US\\\\feature-automation-orchestration\\\\1.0.0\\\\1.0.0.json"
+        "tenant": null,
+        "role": null,
+        "variant": null,
+        "locale": "en-US"
+      },
+      "sourcePath": "metadata\\authoring\\blueprints\\ui-blocks\\cta-minimal.xml",
+      "compiledPath": "metadata\\compiled\\global\\ui-blocks\\locale\\en-US\\cta-minimal\\1.0.0\\1.0.0.json"
     },
     "global::ui-blocks::feature/ai-workbench::-::-::en-US": {
       "key": "global::ui-blocks::feature/ai-workbench::-::-::en-US",
@@ -326,15 +336,13 @@
       "layer": {
         "module": "ui-blocks",
         "route": "feature/ai-workbench",
->>>>>>> cd2d4bee
-        "tenant": null,
-        "role": null,
-        "variant": null,
-        "locale": "en-US"
-      },
-<<<<<<< HEAD
-      "sourcePath": "metadata\\authoring\\blueprints\\ui-blocks\\cta-minimal.xml",
-      "compiledPath": "metadata\\compiled\\global\\ui-blocks\\locale\\en-US\\cta-minimal\\1.0.0\\1.0.0.json"
+        "tenant": null,
+        "role": null,
+        "variant": null,
+        "locale": "en-US"
+      },
+      "sourcePath": "metadata\\\\authoring\\\\blueprints\\\\ui-blocks\\\\feature-ai-workbench.xml",
+      "compiledPath": "metadata\\\\compiled\\\\global\\\\ui-blocks\\\\locale\\\\en-US\\\\feature-ai-workbench\\\\1.0.0\\\\1.0.0.json"
     },
     "global::ui-blocks::cta/stats::-::-::en-US": {
       "key": "global::ui-blocks::cta/stats::-::-::en-US",
@@ -345,9 +353,13 @@
       "layer": {
         "module": "ui-blocks",
         "route": "cta/stats",
-=======
-      "sourcePath": "metadata\\\\authoring\\\\blueprints\\\\ui-blocks\\\\feature-ai-workbench.xml",
-      "compiledPath": "metadata\\\\compiled\\\\global\\\\ui-blocks\\\\locale\\\\en-US\\\\feature-ai-workbench\\\\1.0.0\\\\1.0.0.json"
+        "tenant": null,
+        "role": null,
+        "variant": null,
+        "locale": "en-US"
+      },
+      "sourcePath": "metadata\\authoring\\blueprints\\ui-blocks\\cta-stats.xml",
+      "compiledPath": "metadata\\compiled\\global\\ui-blocks\\locale\\en-US\\cta-stats\\1.0.0\\1.0.0.json"
     },
     "global::ui-blocks::feature/customer-success::-::-::en-US": {
       "key": "global::ui-blocks::feature/customer-success::-::-::en-US",
@@ -358,15 +370,13 @@
       "layer": {
         "module": "ui-blocks",
         "route": "feature/customer-success",
->>>>>>> cd2d4bee
-        "tenant": null,
-        "role": null,
-        "variant": null,
-        "locale": "en-US"
-      },
-<<<<<<< HEAD
-      "sourcePath": "metadata\\authoring\\blueprints\\ui-blocks\\cta-stats.xml",
-      "compiledPath": "metadata\\compiled\\global\\ui-blocks\\locale\\en-US\\cta-stats\\1.0.0\\1.0.0.json"
+        "tenant": null,
+        "role": null,
+        "variant": null,
+        "locale": "en-US"
+      },
+      "sourcePath": "metadata\\\\authoring\\\\blueprints\\\\ui-blocks\\\\feature-customer-success.xml",
+      "compiledPath": "metadata\\\\compiled\\\\global\\\\ui-blocks\\\\locale\\\\en-US\\\\feature-customer-success\\\\1.0.0\\\\1.0.0.json"
     },
     "global::ui-blocks::cta/cards::-::-::en-US": {
       "key": "global::ui-blocks::cta/cards::-::-::en-US",
@@ -377,9 +387,13 @@
       "layer": {
         "module": "ui-blocks",
         "route": "cta/cards",
-=======
-      "sourcePath": "metadata\\\\authoring\\\\blueprints\\\\ui-blocks\\\\feature-customer-success.xml",
-      "compiledPath": "metadata\\\\compiled\\\\global\\\\ui-blocks\\\\locale\\\\en-US\\\\feature-customer-success\\\\1.0.0\\\\1.0.0.json"
+        "tenant": null,
+        "role": null,
+        "variant": null,
+        "locale": "en-US"
+      },
+      "sourcePath": "metadata\\authoring\\blueprints\\ui-blocks\\cta-cards.xml",
+      "compiledPath": "metadata\\compiled\\global\\ui-blocks\\locale\\en-US\\cta-cards\\1.0.0\\1.0.0.json"
     },
     "global::ui-blocks::feature/analytics-observability::-::-::en-US": {
       "key": "global::ui-blocks::feature/analytics-observability::-::-::en-US",
@@ -390,15 +404,13 @@
       "layer": {
         "module": "ui-blocks",
         "route": "feature/analytics-observability",
->>>>>>> cd2d4bee
-        "tenant": null,
-        "role": null,
-        "variant": null,
-        "locale": "en-US"
-      },
-<<<<<<< HEAD
-      "sourcePath": "metadata\\authoring\\blueprints\\ui-blocks\\cta-cards.xml",
-      "compiledPath": "metadata\\compiled\\global\\ui-blocks\\locale\\en-US\\cta-cards\\1.0.0\\1.0.0.json"
+        "tenant": null,
+        "role": null,
+        "variant": null,
+        "locale": "en-US"
+      },
+      "sourcePath": "metadata\\\\authoring\\\\blueprints\\\\ui-blocks\\\\feature-analytics-observability.xml",
+      "compiledPath": "metadata\\\\compiled\\\\global\\\\ui-blocks\\\\locale\\\\en-US\\\\feature-analytics-observability\\\\1.0.0\\\\1.0.0.json"
     },
     "global::ui-blocks::cta/overlay::-::-::en-US": {
       "key": "global::ui-blocks::cta/overlay::-::-::en-US",
@@ -409,9 +421,13 @@
       "layer": {
         "module": "ui-blocks",
         "route": "cta/overlay",
-=======
-      "sourcePath": "metadata\\\\authoring\\\\blueprints\\\\ui-blocks\\\\feature-analytics-observability.xml",
-      "compiledPath": "metadata\\\\compiled\\\\global\\\\ui-blocks\\\\locale\\\\en-US\\\\feature-analytics-observability\\\\1.0.0\\\\1.0.0.json"
+        "tenant": null,
+        "role": null,
+        "variant": null,
+        "locale": "en-US"
+      },
+      "sourcePath": "metadata\\authoring\\blueprints\\ui-blocks\\cta-overlay.xml",
+      "compiledPath": "metadata\\compiled\\global\\ui-blocks\\locale\\en-US\\cta-overlay\\1.0.0\\1.0.0.json"
     },
     "global::ui-blocks::feature/compliance-readiness::-::-::en-US": {
       "key": "global::ui-blocks::feature/compliance-readiness::-::-::en-US",
@@ -422,15 +438,13 @@
       "layer": {
         "module": "ui-blocks",
         "route": "feature/compliance-readiness",
->>>>>>> cd2d4bee
-        "tenant": null,
-        "role": null,
-        "variant": null,
-        "locale": "en-US"
-      },
-<<<<<<< HEAD
-      "sourcePath": "metadata\\authoring\\blueprints\\ui-blocks\\cta-overlay.xml",
-      "compiledPath": "metadata\\compiled\\global\\ui-blocks\\locale\\en-US\\cta-overlay\\1.0.0\\1.0.0.json"
+        "tenant": null,
+        "role": null,
+        "variant": null,
+        "locale": "en-US"
+      },
+      "sourcePath": "metadata\\\\authoring\\\\blueprints\\\\ui-blocks\\\\feature-compliance-readiness.xml",
+      "compiledPath": "metadata\\\\compiled\\\\global\\\\ui-blocks\\\\locale\\\\en-US\\\\feature-compliance-readiness\\\\1.0.0\\\\1.0.0.json"
     },
     "global::ui-blocks::cta/newsletter::-::-::en-US": {
       "key": "global::ui-blocks::cta/newsletter::-::-::en-US",
@@ -441,9 +455,13 @@
       "layer": {
         "module": "ui-blocks",
         "route": "cta/newsletter",
-=======
-      "sourcePath": "metadata\\\\authoring\\\\blueprints\\\\ui-blocks\\\\feature-compliance-readiness.xml",
-      "compiledPath": "metadata\\\\compiled\\\\global\\\\ui-blocks\\\\locale\\\\en-US\\\\feature-compliance-readiness\\\\1.0.0\\\\1.0.0.json"
+        "tenant": null,
+        "role": null,
+        "variant": null,
+        "locale": "en-US"
+      },
+      "sourcePath": "metadata\\authoring\\blueprints\\ui-blocks\\cta-newsletter.xml",
+      "compiledPath": "metadata\\compiled\\global\\ui-blocks\\locale\\en-US\\cta-newsletter\\1.0.0\\1.0.0.json"
     },
     "global::ui-blocks::feature/operations-control::-::-::en-US": {
       "key": "global::ui-blocks::feature/operations-control::-::-::en-US",
@@ -454,15 +472,13 @@
       "layer": {
         "module": "ui-blocks",
         "route": "feature/operations-control",
->>>>>>> cd2d4bee
-        "tenant": null,
-        "role": null,
-        "variant": null,
-        "locale": "en-US"
-      },
-<<<<<<< HEAD
-      "sourcePath": "metadata\\authoring\\blueprints\\ui-blocks\\cta-newsletter.xml",
-      "compiledPath": "metadata\\compiled\\global\\ui-blocks\\locale\\en-US\\cta-newsletter\\1.0.0\\1.0.0.json"
+        "tenant": null,
+        "role": null,
+        "variant": null,
+        "locale": "en-US"
+      },
+      "sourcePath": "metadata\\\\authoring\\\\blueprints\\\\ui-blocks\\\\feature-operations-control.xml",
+      "compiledPath": "metadata\\\\compiled\\\\global\\\\ui-blocks\\\\locale\\\\en-US\\\\feature-operations-control\\\\1.0.0\\\\1.0.0.json"
     },
     "global::ui-blocks::cta/tiered::-::-::en-US": {
       "key": "global::ui-blocks::cta/tiered::-::-::en-US",
@@ -473,9 +489,13 @@
       "layer": {
         "module": "ui-blocks",
         "route": "cta/tiered",
-=======
-      "sourcePath": "metadata\\\\authoring\\\\blueprints\\\\ui-blocks\\\\feature-operations-control.xml",
-      "compiledPath": "metadata\\\\compiled\\\\global\\\\ui-blocks\\\\locale\\\\en-US\\\\feature-operations-control\\\\1.0.0\\\\1.0.0.json"
+        "tenant": null,
+        "role": null,
+        "variant": null,
+        "locale": "en-US"
+      },
+      "sourcePath": "metadata\\authoring\\blueprints\\ui-blocks\\cta-tiered.xml",
+      "compiledPath": "metadata\\compiled\\global\\ui-blocks\\locale\\en-US\\cta-tiered\\1.0.0\\1.0.0.json"
     },
     "global::ui-blocks::feature/platform-ecosystem::-::-::en-US": {
       "key": "global::ui-blocks::feature/platform-ecosystem::-::-::en-US",
@@ -486,15 +506,13 @@
       "layer": {
         "module": "ui-blocks",
         "route": "feature/platform-ecosystem",
->>>>>>> cd2d4bee
-        "tenant": null,
-        "role": null,
-        "variant": null,
-        "locale": "en-US"
-      },
-<<<<<<< HEAD
-      "sourcePath": "metadata\\authoring\\blueprints\\ui-blocks\\cta-tiered.xml",
-      "compiledPath": "metadata\\compiled\\global\\ui-blocks\\locale\\en-US\\cta-tiered\\1.0.0\\1.0.0.json"
+        "tenant": null,
+        "role": null,
+        "variant": null,
+        "locale": "en-US"
+      },
+      "sourcePath": "metadata\\\\authoring\\\\blueprints\\\\ui-blocks\\\\feature-platform-ecosystem.xml",
+      "compiledPath": "metadata\\\\compiled\\\\global\\\\ui-blocks\\\\locale\\\\en-US\\\\feature-platform-ecosystem\\\\1.0.0\\\\1.0.0.json"
     },
     "global::ui-blocks::cta/sidebar::-::-::en-US": {
       "key": "global::ui-blocks::cta/sidebar::-::-::en-US",
@@ -505,9 +523,13 @@
       "layer": {
         "module": "ui-blocks",
         "route": "cta/sidebar",
-=======
-      "sourcePath": "metadata\\\\authoring\\\\blueprints\\\\ui-blocks\\\\feature-platform-ecosystem.xml",
-      "compiledPath": "metadata\\\\compiled\\\\global\\\\ui-blocks\\\\locale\\\\en-US\\\\feature-platform-ecosystem\\\\1.0.0\\\\1.0.0.json"
+        "tenant": null,
+        "role": null,
+        "variant": null,
+        "locale": "en-US"
+      },
+      "sourcePath": "metadata\\authoring\\blueprints\\ui-blocks\\cta-sidebar.xml",
+      "compiledPath": "metadata\\compiled\\global\\ui-blocks\\locale\\en-US\\cta-sidebar\\1.0.0\\1.0.0.json"
     },
     "global::ui-blocks::feature/content-lifecycle::-::-::en-US": {
       "key": "global::ui-blocks::feature/content-lifecycle::-::-::en-US",
@@ -518,15 +540,13 @@
       "layer": {
         "module": "ui-blocks",
         "route": "feature/content-lifecycle",
->>>>>>> cd2d4bee
-        "tenant": null,
-        "role": null,
-        "variant": null,
-        "locale": "en-US"
-      },
-<<<<<<< HEAD
-      "sourcePath": "metadata\\authoring\\blueprints\\ui-blocks\\cta-sidebar.xml",
-      "compiledPath": "metadata\\compiled\\global\\ui-blocks\\locale\\en-US\\cta-sidebar\\1.0.0\\1.0.0.json"
+        "tenant": null,
+        "role": null,
+        "variant": null,
+        "locale": "en-US"
+      },
+      "sourcePath": "metadata\\\\authoring\\\\blueprints\\\\ui-blocks\\\\feature-content-lifecycle.xml",
+      "compiledPath": "metadata\\\\compiled\\\\global\\\\ui-blocks\\\\locale\\\\en-US\\\\feature-content-lifecycle\\\\1.0.0\\\\1.0.0.json"
     },
     "global::ui-blocks::cta/floating::-::-::en-US": {
       "key": "global::ui-blocks::cta/floating::-::-::en-US",
@@ -537,9 +557,13 @@
       "layer": {
         "module": "ui-blocks",
         "route": "cta/floating",
-=======
-      "sourcePath": "metadata\\\\authoring\\\\blueprints\\\\ui-blocks\\\\feature-content-lifecycle.xml",
-      "compiledPath": "metadata\\\\compiled\\\\global\\\\ui-blocks\\\\locale\\\\en-US\\\\feature-content-lifecycle\\\\1.0.0\\\\1.0.0.json"
+        "tenant": null,
+        "role": null,
+        "variant": null,
+        "locale": "en-US"
+      },
+      "sourcePath": "metadata\\authoring\\blueprints\\ui-blocks\\cta-floating.xml",
+      "compiledPath": "metadata\\compiled\\global\\ui-blocks\\locale\\en-US\\cta-floating\\1.0.0\\1.0.0.json"
     },
     "global::ui-blocks::feature/commerce-launch::-::-::en-US": {
       "key": "global::ui-blocks::feature/commerce-launch::-::-::en-US",
@@ -550,15 +574,13 @@
       "layer": {
         "module": "ui-blocks",
         "route": "feature/commerce-launch",
->>>>>>> cd2d4bee
-        "tenant": null,
-        "role": null,
-        "variant": null,
-        "locale": "en-US"
-      },
-<<<<<<< HEAD
-      "sourcePath": "metadata\\authoring\\blueprints\\ui-blocks\\cta-floating.xml",
-      "compiledPath": "metadata\\compiled\\global\\ui-blocks\\locale\\en-US\\cta-floating\\1.0.0\\1.0.0.json"
+        "tenant": null,
+        "role": null,
+        "variant": null,
+        "locale": "en-US"
+      },
+      "sourcePath": "metadata\\\\authoring\\\\blueprints\\\\ui-blocks\\\\feature-commerce-launch.xml",
+      "compiledPath": "metadata\\\\compiled\\\\global\\\\ui-blocks\\\\locale\\\\en-US\\\\feature-commerce-launch\\\\1.0.0\\\\1.0.0.json"
     },
     "global::ui-blocks::cta/pill::-::-::en-US": {
       "key": "global::ui-blocks::cta/pill::-::-::en-US",
@@ -569,9 +591,13 @@
       "layer": {
         "module": "ui-blocks",
         "route": "cta/pill",
-=======
-      "sourcePath": "metadata\\\\authoring\\\\blueprints\\\\ui-blocks\\\\feature-commerce-launch.xml",
-      "compiledPath": "metadata\\\\compiled\\\\global\\\\ui-blocks\\\\locale\\\\en-US\\\\feature-commerce-launch\\\\1.0.0\\\\1.0.0.json"
+        "tenant": null,
+        "role": null,
+        "variant": null,
+        "locale": "en-US"
+      },
+      "sourcePath": "metadata\\authoring\\blueprints\\ui-blocks\\cta-pill.xml",
+      "compiledPath": "metadata\\compiled\\global\\ui-blocks\\locale\\en-US\\cta-pill\\1.0.0\\1.0.0.json"
     },
     "global::ui-blocks::feature/support-intelligence::-::-::en-US": {
       "key": "global::ui-blocks::feature/support-intelligence::-::-::en-US",
@@ -582,15 +608,13 @@
       "layer": {
         "module": "ui-blocks",
         "route": "feature/support-intelligence",
->>>>>>> cd2d4bee
-        "tenant": null,
-        "role": null,
-        "variant": null,
-        "locale": "en-US"
-      },
-<<<<<<< HEAD
-      "sourcePath": "metadata\\authoring\\blueprints\\ui-blocks\\cta-pill.xml",
-      "compiledPath": "metadata\\compiled\\global\\ui-blocks\\locale\\en-US\\cta-pill\\1.0.0\\1.0.0.json"
+        "tenant": null,
+        "role": null,
+        "variant": null,
+        "locale": "en-US"
+      },
+      "sourcePath": "metadata\\\\authoring\\\\blueprints\\\\ui-blocks\\\\feature-support-intelligence.xml",
+      "compiledPath": "metadata\\\\compiled\\\\global\\\\ui-blocks\\\\locale\\\\en-US\\\\feature-support-intelligence\\\\1.0.0\\\\1.0.0.json"
     },
     "global::ui-blocks::cta/support::-::-::en-US": {
       "key": "global::ui-blocks::cta/support::-::-::en-US",
@@ -601,9 +625,13 @@
       "layer": {
         "module": "ui-blocks",
         "route": "cta/support",
-=======
-      "sourcePath": "metadata\\\\authoring\\\\blueprints\\\\ui-blocks\\\\feature-support-intelligence.xml",
-      "compiledPath": "metadata\\\\compiled\\\\global\\\\ui-blocks\\\\locale\\\\en-US\\\\feature-support-intelligence\\\\1.0.0\\\\1.0.0.json"
+        "tenant": null,
+        "role": null,
+        "variant": null,
+        "locale": "en-US"
+      },
+      "sourcePath": "metadata\\authoring\\blueprints\\ui-blocks\\cta-support.xml",
+      "compiledPath": "metadata\\compiled\\global\\ui-blocks\\locale\\en-US\\cta-support\\1.0.0\\1.0.0.json"
     },
     "global::ui-blocks::feature/enablement-hub::-::-::en-US": {
       "key": "global::ui-blocks::feature/enablement-hub::-::-::en-US",
@@ -614,19 +642,13 @@
       "layer": {
         "module": "ui-blocks",
         "route": "feature/enablement-hub",
->>>>>>> cd2d4bee
-        "tenant": null,
-        "role": null,
-        "variant": null,
-        "locale": "en-US"
-      },
-<<<<<<< HEAD
-      "sourcePath": "metadata\\authoring\\blueprints\\ui-blocks\\cta-support.xml",
-      "compiledPath": "metadata\\compiled\\global\\ui-blocks\\locale\\en-US\\cta-support\\1.0.0\\1.0.0.json"
-=======
+        "tenant": null,
+        "role": null,
+        "variant": null,
+        "locale": "en-US"
+      },      
       "sourcePath": "metadata\\\\authoring\\\\blueprints\\\\ui-blocks\\\\feature-enablement-hub.xml",
       "compiledPath": "metadata\\\\compiled\\\\global\\\\ui-blocks\\\\locale\\\\en-US\\\\feature-enablement-hub\\\\1.0.0\\\\1.0.0.json"
->>>>>>> cd2d4bee
     }
   }
 }