--- conflicted
+++ resolved
@@ -1,9 +1,5 @@
 {
-<<<<<<< HEAD
   "generatedAt": "2025-09-24T18:03:42.678Z",
-=======
-  "generatedAt": "2025-09-24T17:40:39.065Z",
->>>>>>> 56ba2f86
   "entries": {
     "acme::marketing::home::-::-::en-US": {
       "key": "acme::marketing::home::-::-::en-US",
@@ -81,11 +77,7 @@
       "kind": "blueprint",
       "schemaVersion": "1.0.0",
       "contentVersion": "1.1.0",
-<<<<<<< HEAD
       "checksum": "9af271edec16ead95cb1c11dc6e43350a908cc1273503b67a558bb518f14d3dc",
-=======
-      "checksum": "58da3fbe9b06f63a636d477afeecd434998d47a0c4485793445d58c095e11809",
->>>>>>> 56ba2f86
       "layer": {
         "module": "admin-community",
         "route": "members/manage",
